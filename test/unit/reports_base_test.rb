--- conflicted
+++ resolved
@@ -27,21 +27,13 @@
 
     expected_path = '/full/remote_app/path/app/models/user.rb'
     key = '/box/apps/app_name/releases/20140725203539/app/models/user.rb'
-<<<<<<< HEAD
-    # the code takes config.root expands and adds a '/' for the final path in roots
-    # note to get regex to work for changing deploy directories
-    # it must be double escaped in double quotes or use single qoutes
-    roots = ['/box/apps/app_name/releases/\\d+/', '/full/remote_app/path/']
-
-    expected_path = '/full/remote_app/path/app/models/user.rb'
+    roots = ["/box/apps/app_name/releases/\\d+/", '/full/remote_app/path/']
     File.expects(:exist?).with('/box/apps/app_name/releases/\\d+/app/models/user.rb').returns(false)
     File.expects(:exist?).with(expected_path).returns(true)
-=======
-    roots = ["/box/apps/app_name/releases/\\d+/", '/full/remote_app/path/']
     assert_equal expected_path, Coverband::Reporters::Base.send(:filename_from_key, key, roots)
-
+    File.expects(:exist?).with('/box/apps/app_name/releases/\\d+/app/models/user.rb').returns(false)
+    File.expects(:exist?).with(expected_path).returns(true)
     roots = ['/box/apps/app_name/releases/\d+/', '/full/remote_app/path/']
->>>>>>> c10da72e
     assert_equal expected_path, Coverband::Reporters::Base.send(:filename_from_key, key, roots)
   end
 
@@ -52,24 +44,16 @@
       config.root              = current_app_root
     end
 
-<<<<<<< HEAD
-    key = '/box/apps/app_name/releases/20140725203539/app/models/user.rb'
-    # the code takes config.root expands and adds a '/' for the final path in roots
-    # note to get regex to work for changing deploy directories
-    # it must be double escaped in double quotes or use single qoutes
-    roots = ['/box/apps/app_name/releases/\d+/', '/full/remote_app/path/']
-
-    expected_path = '/full/remote_app/path/app/models/user.rb'
-    File.expects(:exist?).with('/box/apps/app_name/releases/\\d+/app/models/user.rb').returns(false)
-    File.expects(:exist?).with(expected_path).returns(true)
-=======
     expected_path = '/var/local/company/company.d/79/app/controllers/dashboard_controller.rb'
     key = '/var/local/company/company.d/78/app/controllers/dashboard_controller.rb'
 
+    File.expects(:exist?).with('/var/local/company/company.d/[0-9]*/app/controllers/dashboard_controller.rb').returns(false)
+    File.expects(:exist?).with(expected_path).returns(true)
     roots = ['/var/local/company/company.d/[0-9]*/', "#{current_app_root}/"]
     assert_equal expected_path, Coverband::Reporters::Base.send(:filename_from_key, key, roots)
+    File.expects(:exist?).with('/var/local/company/company.d/[0-9]*/app/controllers/dashboard_controller.rb').returns(false)
+    File.expects(:exist?).with(expected_path).returns(true)
     roots = ["/var/local/company/company.d/[0-9]*/", "#{current_app_root}/"]
->>>>>>> c10da72e
     assert_equal expected_path, Coverband::Reporters::Base.send(:filename_from_key, key, roots)
   end
 
