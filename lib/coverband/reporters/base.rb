--- conflicted
+++ resolved
@@ -63,11 +63,6 @@
         end
 
         ###
-<<<<<<< HEAD
-        # This method is responsible for finding the CURRENT LOCAL
-        # filename regardless of the paths being different on
-        # various servers or deployments
-=======
         # filename_from_key code takes:
         # key: which is a full path the same as reported by Coverage
         # roots: if a collection of all possible full app paths
@@ -83,7 +78,6 @@
         #        or use single qoutes
         #        example: '/box/apps/app_name/releases/\d+/'
         #        example: '/var/local/company/company.d/[0-9]*/'
->>>>>>> c10da72e
         ###
         def filename_from_key(key, roots)
           relative_filename = key
@@ -91,7 +85,6 @@
           roots.each do |root|
             relative_filename = relative_filename.gsub(/^#{root}/, './')
           end
-<<<<<<< HEAD
           # the filename for our reports is expected to be a full path.
           # roots.last should be roots << current_root}/
           # a fully expanded path of config.root
@@ -101,13 +94,6 @@
           # gems aren't at project root and can have multiple locations
           local_root = roots.find { |root| File.exist?(relative_filename.gsub('./', root)) }
           local_root ? relative_filename.gsub('./', local_root) : local_filename
-=======
-          # The filename for Coverage report is expected to be a full LOCAL path.
-          # roots.last should be roots << current_root}/
-          # a fully expanded path of the file on the current runtime system
-          filename = filename.gsub('./', roots.last)
-          filename
->>>>>>> c10da72e
         end
 
         ###
