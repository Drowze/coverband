# frozen_string_literal: true

require "singleton"
require_relative "delta"

module Coverband
  module Collectors
    ###
    # StandardError seems like be better option
    # coverband previously had RuntimeError here
    # but runtime error can let a large number of error crash this method
    # and this method is currently in a ensure block in middleware and threads
    ###
    class Coverage
      include Singleton

      def self.ruby_version_greater_than_or_equal_to?(version)
        Gem::Version.new(RUBY_VERSION) >= Gem::Version.new(version)
      end

      def reset_instance
        @project_directory = File.expand_path(Coverband.configuration.root)
        @ignore_patterns = Coverband.configuration.ignore
        @store = Coverband.configuration.store
        @verbose = Coverband.configuration.verbose
        @logger = Coverband.configuration.logger
        @test_env = Coverband.configuration.test_env
        Delta.reset
        self
      end

      def runtime!
        @store.type = Coverband::RUNTIME_TYPE
      end

      def eager_loading!
        @store.type = Coverband::EAGER_TYPE
      end

      def eager_loading
        old_coverage_type = @store.type
        eager_loading!
        yield
      ensure
        report_coverage
        @store.type = old_coverage_type
      end

      def toggle_eager_loading
        old_coverage_type = @store.type
        eager_loading!
        yield
      ensure
        @store.type = old_coverage_type
      end

      def report_coverage
        @semaphore.synchronize do
          raise "no Coverband store set" unless @store

          files_with_line_usage = filtered_files(Delta.results)
          if @store.type == Coverband::EAGER_TYPE && Coverband.configuration.defer_eager_loading_data?
            @deferred_eager_loading_data = files_with_line_usage
          else
            if @deferred_eager_loading_data && Coverband.configuration.defer_eager_loading_data?
              toggle_eager_loading do
                @store.save_report(@deferred_eager_loading_data)
                @deferred_eager_loading_data = nil
              end
            end
            @store.save_report(files_with_line_usage)
          end
        end
      rescue => e
        @logger&.error "coverage failed to store"
        @logger&.error "Coverband Error: #{e.inspect} #{e.message}"
        e.backtrace.each { |line| @logger&.error line } if @verbose
        raise e if @test_env
      end

      private

      def filtered_files(new_results)
        new_results.select! { |_file, coverage| coverage.any? { |value| value&.nonzero? } }
        new_results
      end

      def initialize
        @semaphore = Mutex.new
        raise NotImplementedError, "Coverage needs Ruby > 2.3.0" if Gem::Version.new(RUBY_VERSION) < Gem::Version.new("2.3.0")

        require "coverage"
        if RUBY_PLATFORM == "java"
          unless ::Coverage.respond_to?(:line_stub)
            require "coverband/utils/jruby_ext"
          end
        end
        if defined?(SimpleCov) && defined?(Rails) && defined?(Rails.env) && Rails.env.test?
          puts "Coverband: detected SimpleCov in test Env, allowing it to start Coverage"
          puts "Coverband: to ensure no error logs or missing Coverage call `SimpleCov.start` prior to requiring Coverband"
        else
<<<<<<< HEAD
          if Coverage.ruby_version_greater_than_or_equal_to?("2.6.0")
            ::Coverage.start(oneshot_lines: false) unless ::Coverage.running?
            #::Coverage.start(oneshot_lines: Coverband.configuration.use_oneshot_lines_coverage) unless ::Coverage.running?
=======
          if ::Coverage.respond_to?(:state)
            if ::Coverage.state == :idle
              ::Coverage.start(oneshot_lines: Coverband.configuration.use_oneshot_lines_coverage)
            elsif ::Coverage.state == :suspended
              ::Coverage.resume
            end
          elsif Coverage.ruby_version_greater_than_or_equal_to?("2.6.0")
            ::Coverage.start(oneshot_lines: Coverband.configuration.use_oneshot_lines_coverage) unless ::Coverage.running?
>>>>>>> ba0d85f5
          elsif Coverage.ruby_version_greater_than_or_equal_to?("2.5.0")
            ::Coverage.start unless ::Coverage.running?
          else
            ::Coverage.start
          end
        end
        reset_instance
      end
    end
  end
end<|MERGE_RESOLUTION|>--- conflicted
+++ resolved
@@ -99,11 +99,6 @@
           puts "Coverband: detected SimpleCov in test Env, allowing it to start Coverage"
           puts "Coverband: to ensure no error logs or missing Coverage call `SimpleCov.start` prior to requiring Coverband"
         else
-<<<<<<< HEAD
-          if Coverage.ruby_version_greater_than_or_equal_to?("2.6.0")
-            ::Coverage.start(oneshot_lines: false) unless ::Coverage.running?
-            #::Coverage.start(oneshot_lines: Coverband.configuration.use_oneshot_lines_coverage) unless ::Coverage.running?
-=======
           if ::Coverage.respond_to?(:state)
             if ::Coverage.state == :idle
               ::Coverage.start(oneshot_lines: Coverband.configuration.use_oneshot_lines_coverage)
@@ -112,7 +107,6 @@
             end
           elsif Coverage.ruby_version_greater_than_or_equal_to?("2.6.0")
             ::Coverage.start(oneshot_lines: Coverband.configuration.use_oneshot_lines_coverage) unless ::Coverage.running?
->>>>>>> ba0d85f5
           elsif Coverage.ruby_version_greater_than_or_equal_to?("2.5.0")
             ::Coverage.start unless ::Coverage.running?
           else
