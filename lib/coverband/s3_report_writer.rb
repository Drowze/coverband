# frozen_string_literal: true

<<<<<<< HEAD
class S3ReportWriter
  def initialize(bucket_name)
=======
  def initialize(bucket_name, options = {})
>>>>>>> dfe76f55
    @bucket_name = bucket_name
    @region = options[:region]
    @access_key_id = options[:access_key_id]
    @secret_access_key = options[:secret_access_key]
    begin
      require 'aws-sdk'
    rescue StandardError
      Coverband.configuration.logger.error "coverband requires 'aws-sdk' in order use S3ReportWriter."
      return
    end
  end

  def persist!
    object.put(body: coverage_content)
  end

  private

  def coverage_content
    version = Gem::Specification.find_by_name('simplecov-html').version.version
    File.read("#{SimpleCov.coverage_dir}/index.html").gsub("./assets/#{version}/", '')
  rescue StandardError
    File.read("#{SimpleCov.coverage_dir}/index.html").to_s.gsub('./assets/0.10.1/', '')
  end

  def object
    bucket.object('coverband/index.html')
  end

  def s3
    client_options = {
      region: @region,
      access_key_id: @access_key_id,
      secret_access_key: @secret_access_key
    }
    resource_options = { client: Aws::S3::Client.new(client_options) }
    resource_options = {} if client_options.values.any?(&:nil?)
    Aws::S3::Resource.new(resource_options)
  end

  def bucket
    s3.bucket(@bucket_name)
  end
end<|MERGE_RESOLUTION|>--- conflicted
+++ resolved
@@ -1,11 +1,7 @@
 # frozen_string_literal: true
 
-<<<<<<< HEAD
 class S3ReportWriter
-  def initialize(bucket_name)
-=======
   def initialize(bucket_name, options = {})
->>>>>>> dfe76f55
     @bucket_name = bucket_name
     @region = options[:region]
     @access_key_id = options[:access_key_id]
